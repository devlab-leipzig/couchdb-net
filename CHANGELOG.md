<<<<<<< HEAD
﻿# 1.1.0 (2019-05-05)

## Features
* **_find:** IQueryable method that are not supported by CouchDB are evalueted in-memory using the IEnumerable counterpart, if possible.
=======
﻿# 1.0.2 (2019-05-02)

## Bug Fixes
* **_find:** Boolean member expressions converted to binary expressions in Where (Fix [#PR36](https://github.com/matteobortolazzo/couchdb-net/pull/36)).
>>>>>>> 94f19c38

# 1.0.1 (2019-04-27)

## Bug Fixes
* **Everywhere:** Flurl JSON serialization based on CouchSettings' PropertyCaseType.

# 1.0.1-beta.4 (2019-04-25)

## Features
* **CouchClient:** add FindManyAsync(ids) ([#PR33](https://github.com/matteobortolazzo/couchdb-net/pull/33)).
* **CouchClient:** add QueryAsync(someMangoJson) ([#PR32](https://github.com/matteobortolazzo/couchdb-net/pull/32)).
* **CouchClient:** add QueryAsync(someMangoObject) ([b4dd1b2](https://github.com/matteobortolazzo/couchdb-net/commit/b4dd1b2)).

## Bug Fixes
* **_find:** removed T : IComparable from In() and Contains() methods ([#PR31](https://github.com/matteobortolazzo/couchdb-net/pull/31)).
* **_find:** fix single element array queries. ([#PR34](https://github.com/matteobortolazzo/couchdb-net/pull/34)).

# 1.0.1-beta.3 (2019-04-03)

## Breaking Changes
* **_find:** from r.prop.FieldExists() to r.FieldExists("someprop").

## Features
* **CouchClient:** implements protected virtual void Dispose(bool disposing).

## Improvements
* **Global:** FxCop analizers add to the project.

# 1.0.1-beta.2 (2019-04-03)

## Bug Fixes
* **_find:** Guid support, and all other constants  ([#PR26](https://github.com/matteobortolazzo/couchdb-net/pull/26))

# 1.0.0 (2019-03-30)

### Features
Enjoy! 🎈<|MERGE_RESOLUTION|>--- conflicted
+++ resolved
@@ -1,14 +1,13 @@
-<<<<<<< HEAD
 ﻿# 1.1.0 (2019-05-05)
 
 ## Features
 * **_find:** IQueryable method that are not supported by CouchDB are evalueted in-memory using the IEnumerable counterpart, if possible.
-=======
-﻿# 1.0.2 (2019-05-02)
+
+
+# 1.0.2 (2019-05-02)
 
 ## Bug Fixes
 * **_find:** Boolean member expressions converted to binary expressions in Where (Fix [#PR36](https://github.com/matteobortolazzo/couchdb-net/pull/36)).
->>>>>>> 94f19c38
 
 # 1.0.1 (2019-04-27)
 
