--- conflicted
+++ resolved
@@ -34,18 +34,6 @@
             if (expression is MethodCallExpression c)
             {
                 return
-<<<<<<< HEAD
-                    c.Method.Name != "Where" &&
-                    c.Method.Name != "Skip" &&
-                    c.Method.Name != "Take" &&
-                    c.Method.Name != "WithReadQuorum" &&
-                    c.Method.Name != "WithoutIndexUpdate" &&
-                    c.Method.Name != "UseBookmark" &&
-                    c.Method.Name != "UseIndex" &&
-                    c.Method.Name != "FromStable" &&
-                    c.Method.Name != nameof(Extensions.QueryableExtensions.IncludeConflicts) &&
-                    c.Method.Name != "IncludeExecutionStats";
-=======
                     c.Method.Name != nameof(Queryable.Where) &&
                     c.Method.Name != nameof(Queryable.Skip) &&
                     c.Method.Name != nameof(Queryable.Take) &&
@@ -54,8 +42,8 @@
                     c.Method.Name != nameof(QueryableExtensions.UseBookmark) &&
                     c.Method.Name != nameof(QueryableExtensions.UseIndex) &&
                     c.Method.Name != nameof(QueryableExtensions.FromStable) && 
-                    c.Method.Name != nameof(QueryableExtensions.IncludeExecutionStats);
->>>>>>> a8ab84ff
+                    c.Method.Name != nameof(QueryableExtensions.IncludeExecutionStats) &&
+                    c.Method.Name != nameof(Extensions.QueryableExtensions.IncludeConflicts);
             }
             return expression.NodeType != ExpressionType.Parameter;
         }
