| Stage      | Status  |
|:-----------|:--------|
| dev        | [![Build status](https://matteobortolazzo.visualstudio.com/CouchDB.NET/_apis/build/status/CI%20-%20Beta)](https://matteobortolazzo.visualstudio.com/CouchDB.NET/_build/latest?definitionId=18)       |
| master     | [![Build status](https://matteobortolazzo.visualstudio.com/CouchDB.NET/_apis/build/status/CI%20-%20Production)](https://matteobortolazzo.visualstudio.com/CouchDB.NET/_build/latest?definitionId=15) |
| Beta       | ![Release Beta status](https://matteobortolazzo.vsrm.visualstudio.com/_apis/public/Release/badge/ff4c14e0-5b2c-4782-b8ad-eb540731c000/5/6)                                                           |
| Production | ![Release Stable status](https://matteobortolazzo.vsrm.visualstudio.com/_apis/public/Release/badge/ff4c14e0-5b2c-4782-b8ad-eb540731c000/3/4)                                                         |


# CouchDB.NET

A .NET Standard driver for CouchDB.

## LINQ queries

C# query example:

```csharp
var json = _rebels
    .Where(r => 
        r.Surname == "Skywalker" && 
        (
            r.Battles.All(b => b.Planet == "Naboo") ||
            r.Battles.Any(b => b.Planet == "Death Star")
        )
    )
    .OrderByDescending(r => r.Name)
    .ThenByDescending(r => r.Age)
    .Skip(1)
    .Take(2)
    .WithReadQuorum(2)
    .UseBookmark("g1AAAABweJzLY...")
    .WithReadQuorum(150)
    .WithoutIndexUpdate()
    .FromStable()
    .IncludeExecutionStats()
    .IncludeConflicts()
    .Select(r => new {
        r.Name,
        r.Age,
        r.Species
    }).ToList();
```

The produced Mango JSON:
```json
{
  "selector": {
    "$and": [
      {
        "surname": "Skywalker"
      },
      {
        "$or": [
          {
            "battles": {
              "$allMatch": {
                "planet": "Naboo"
              }
            }
          },
          {
            "battles": {
              "$elemMatch": {
                "planet": "Death Star"
              }
            }
          }
        ]
      }
    ]
  },
  "sort": [
    { "name": "desc" },
    { "age": "desc" }
  ],
  "skip": 1,
  "limit": 2,
  "r": 150,
  "bookmark": "g1AAAABweJzLY...",
  "update": false,
  "stable": true,
  "execution_stats":true,
  "conflicts":true,
  "fields": [
    "name",
    "age",
    "species"
  ]
}
``` 

## Getting started

* Install it from NuGet: [https://www.nuget.org/packages/CouchDB.NET](https://www.nuget.org/packages/CouchDB.NET)
* Create a client:
    ```csharp
   using(var client = new CouchClient("http://localhost")) { }
   ```
* Create a document class:
    ```csharp
    public class Rebel : CouchDocument
    ```
* Get a database reference:
    ```csharp
    var rebels = client.GetDatabase<Rebel>();
    ```
* Query the database
    ```csharp
    var skywalkers = await rebels.Where(r => r.Surname == "Skywalker").ToListAsync();
    ```

## Mango Queries vs LINQ

The database class exposes all the implemented LINQ methods like Where and OrderBy, 
those methods returns an IQueryable.

It's possible to explicitly get the IQueryable calling the AsQueryable() method.

```csharp
var skywalkers =
    from r in rebels.AsQueryable()
    where r.Surname == "Skywalker"
    select r;
```

### Selector

The selector is created when the method Where (IQueryable) is called.
If the Where method is not called in the expression, it will at an empty selector.

#### Combinations

| Mango      |      C#          |
|:-----------|:-----------------|
| $and       | &&               |
| $or        | \|\|             |
| $not       | !                |
| $nor       | !( \|\| )        |
| $all       | a.Contains(x)    |
| $all       | a.Contains(list) |
| $elemMatch | a.Any(condition) |
| $allMatch  | a.All(condition) |

#### Conditions

| Mango          | C#                 |
|:---------------|:-------------------|
| $lt            | <                  |
| $lte           | <=                 |
| $eq (implicit) | ==                 |
| $ne            | !=                 |
| $gte           | >=                 |
| $gt            | >                  |
| $exists        | o.FieldExists(s)   |
| $type          | o.IsCouchType(...) |
| $in            | o.In(list)         |
| $nin           | !o.In(list)        |
| $size          | a.Count == x       |
| $mod           | n % x = y          |
| $regex         | s.IsMatch(rx)      |

### IQueryable operations

| Mango           | C#                                                   |
|:----------------|:-----------------------------------------------------|
| limit           | Take(n)                                              |
| skip            | Skip(n)                                              |
| sort            | OrderBy(..)                                          |
| sort            | OrderBy(..).ThenBy()                                 |
| sort            | OrderByDescending(..)                                |
| sort            | OrderByDescending(..).ThenByDescending()             |
| fields          | Select(x => new { })                                 |
| use_index       | UseIndex("design_document")                          |
| use_index       | UseIndex(new [] { "design_document", "index_name" }) |
| r               | WithReadQuorum(n)                                    |
| bookmark        | UseBookmark(s)                                       |
| update          | WithoutIndexUpdate()                                 |
| stable          | FromStable()                                         |
| execution_stats | IncludeExecutionStats()                              |
| conflicts       | IncludeConflicts()                                   |

## Client operations

```csharp
// CRUD from class name (rebels)
var rebels = client.GetDatabase<Rebel>();
var rebels = await client.CreateDatabaseAsync<Rebel>();
await client.DeleteDatabaseAsync<Rebel>();
// CRUD specific name
var rebels = client.GetDatabase<Rebel>("naboo_rebels");
var rebels = await client.CreateDatabaseAsync<Rebel>("naboo_rebels");
await client.DeleteDatabaseAsync<Rebel>("naboo_rebels");
// Utils
var isRunning = await client.IsUpAsync();
var databases = await client.GetDatabasesNamesAsync();
var tasks = await client.GetActiveTasksAsync();
```

## Database operations

```csharp
// CRUD
await rebels.CreateAsync(rebel);
await rebels.CreateOrUpdateAsync(rebel);
await rebels.DeleteAsync(rebel);
var rebel = await rebels.FindAsync(id);
var rebel = await rebels.FindAsync(id, withConflicts: true);
<<<<<<< HEAD
var list = await rebels.QueryAsync(someMangoJson);
var list = await rebels.QueryAsync(someMangoObject);
=======
var rebels = await rebels.FindManyAsync(ids);
>>>>>>> fbf6bad6
// Bulk
await rebels.CreateOrUpdateRangeAsync(moreRebels);
// Utils
await rebels.CompactAsync();
var info = await rebels.GetInfoAsync();
// Security
await rebels.Security.SetInfoAsync(securityInfo);
var securityInfo = await rebels.Security.GetInfoAsync();
```

## Authentication

If authentication is needed currently there are two ways: Basic and Cookie authentication.

### Basic authentication

```csharp
var client = new CouchClient("http://localhost", s => 
    s.UseBasicAuthentication("root", "relax")
)
```

### Cookie authentication

```csharp
var client = new CouchClient("http://localhost", s => s
    .UseCookieAuthentication("root", "relax")
)
```

It's also possible to specify the duration of the session.

```csharp
var client = new CouchClient("http://localhost", s => s
    .UseCookieAuthentication("root", "relax", cookieDuration)
)
```

### Options

The second parameter of the client constructor is a function to configure CouchSettings fluently.

```csharp
var client = new CouchClient("http://localhost", s => s
    .UseBasicAuthentication("root", "relax")
    .DisableEntitisPluralization()
    ....
)
```
| Method                         | Description                                   |
|:-------------------------------|:----------------------------------------------|
| UseBasicAuthentication         | Enables basic authentication.                 |
| UseCookieAuthentication        | Enables cookie authentication.                |
| IgnoreCertificateValidation    | Removes any SSL certificate validation.       |
| ConfigureCertificateValidation | Sets a custom SSL validation rule.            |
| DisableDocumentPluralization   | Disables documents pluralization in requests. |
| SetDocumentCase                | Sets the format case for documents.           |
| SetPropertyCase                | Sets the format case for properties.          |
| EnsureDatabaseExists           | If a database doesn't exists, it creates it.  |

- **DocumentCaseTypes**: None, UnderscoreCase *(default)*, DashCase, KebabCase.
- **PropertyCaseTypes**: None, CamelCase *(default)*, PascalCase, UnderscoreCase, DashCase, KebabCase.

### Bookmark and Execution stats

If bookmark and execution stats must be retrived, call *ToCouchList* or *ToCouchListAsync*.

```csharp
var allRebels = rebels.ToCouchList();
var allRebels = await rebels.ToCouchListAsync();

foreach(var r in allRebels) 
{
    ...
}
var b = allRebels.Bookmark;
var ex = allRebels.ExecutionStats; // .IncludeExecutionStats() must be called
```

### Users

The driver natively support the *_users* database.

```csharp
var users = client.GetUsersDatabase();
var luke = await users.CreateAsync(new CouchUser(name: "luke", password: "lasersword"));
```

It's possible to extend *CouchUser* for store custom info.
```csharp
var users = client.GetUsersDatabase<CustomUser>();
var luke = await users.CreateAsync(new CustomUser(name: "luke", password: "lasersword"));
```

## Custom JSON values

If you need custom values for documents and properties, it's possible to use JsonObject and JsonProperty attributes.

```csharp
[JsonObject("custom-rebels")]
public class OtherRebel : Rebel

[JsonProperty("rebel_bith_date")]
public DateTime BirthDate { get; set; }
```

## Advanced

If requests have to be modified before each call, it's possible to override OnBeforeCall.
```csharp
protected virtual void OnBeforeCall(HttpCall call)
```

Also, the constructor accept a ClientFlurlHttpSettings function as third parameter.

```csharp
Action<ClientFlurlHttpSettings> flurlConfigFunc
```

## Contributors

Thanks to [Ben Origas](https://github.com/borigas) for features, ideas and tests like SSL custom validation, multi queryable, async deadlock, cookie authenication and others.<|MERGE_RESOLUTION|>--- conflicted
+++ resolved
@@ -205,12 +205,9 @@
 await rebels.DeleteAsync(rebel);
 var rebel = await rebels.FindAsync(id);
 var rebel = await rebels.FindAsync(id, withConflicts: true);
-<<<<<<< HEAD
+var list = await rebels.FindManyAsync(ids);
 var list = await rebels.QueryAsync(someMangoJson);
 var list = await rebels.QueryAsync(someMangoObject);
-=======
-var rebels = await rebels.FindManyAsync(ids);
->>>>>>> fbf6bad6
 // Bulk
 await rebels.CreateOrUpdateRangeAsync(moreRebels);
 // Utils
